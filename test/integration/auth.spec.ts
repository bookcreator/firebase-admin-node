/*!
 * Copyright 2018 Google Inc.
 *
 * Licensed under the Apache License, Version 2.0 (the "License");
 * you may not use this file except in compliance with the License.
 * You may obtain a copy of the License at
 *
 *   http://www.apache.org/licenses/LICENSE-2.0
 *
 * Unless required by applicable law or agreed to in writing, software
 * distributed under the License is distributed on an "AS IS" BASIS,
 * WITHOUT WARRANTIES OR CONDITIONS OF ANY KIND, either express or implied.
 * See the License for the specific language governing permissions and
 * limitations under the License.
 */

// import * as admin from '../../lib/index';
import * as chai from 'chai';
import * as chaiAsPromised from 'chai-as-promised';
import * as crypto from 'crypto';
import * as bcrypt from 'bcrypt';
import * as scrypt from 'scrypt';
import firebase from '@firebase/app';
import '@firebase/auth';
import {clone} from 'lodash';
import {
  generateRandomString, noServiceAccountApp, cmdArgs, apiKey, projectId
} from './setup';
// projectId, apiKey, above ^^
import url = require('url');
import * as mocks from '../resources/mocks';
import { AuthProviderConfig } from '../../src/auth/auth-config';
import { deepExtend, deepCopy } from '../../src/utils/deep-copy';
import { User, FirebaseAuth } from '@firebase/auth-types';
import { TenantOptions, SecondFactor, UserImportOptions, PhoneMultiFactorInfo, UserImportRecord, UserRecord, TenantAwareAuth, auth } from '../../src/auth/';
// Auth above ^^
// import { initializeApp } from '../../src/';
import { defaultApp } from './setup';
import { FirebaseApp as App} from '../../src/firebase-app'; // TODO: sketchy

const chalk = require('chalk'); // eslint-disable-line @typescript-eslint/no-var-requires

chai.should();
chai.use(chaiAsPromised);

const expect = chai.expect;

const newUserUid = generateRandomString(20);
const nonexistentUid = generateRandomString(20);
const newMultiFactorUserUid = generateRandomString(20);
const sessionCookieUids = [
  generateRandomString(20),
  generateRandomString(20),
  generateRandomString(20),
];
const testPhoneNumber = '+11234567890';
const testPhoneNumber2 = '+16505550101';
const nonexistentPhoneNumber = '+18888888888';
const updatedEmail = generateRandomString(20).toLowerCase() + '@example.com';
const updatedPhone = '+16505550102';
const customClaims: {[key: string]: any} = {
  admin: true,
  groupId: '1234',
};
const uids = [newUserUid + '-1', newUserUid + '-2', newUserUid + '-3'];
const mockUserData = {
  email: newUserUid.toLowerCase() + '@example.com',
  emailVerified: false,
  phoneNumber: testPhoneNumber,
  password: 'password',
  displayName: 'Random User ' + newUserUid,
  photoURL: 'http://www.example.com/' + newUserUid + '/photo.png',
  disabled: false,
};
const actionCodeSettings = {
  url: 'http://localhost/?a=1&b=2#c=3',
  handleCodeInApp: false,
};
let deleteQueue = Promise.resolve();

interface UserImportTest {
  name: string;
  importOptions: UserImportOptions;
  rawPassword: string;
  rawSalt?: string;
  computePasswordHash(userImportTest: UserImportTest): Buffer;
}

/** @return Random generated SAML provider ID. */
function randomSamlProviderId(): string {
  return 'saml.' + generateRandomString(10, false).toLowerCase();
}

/** @return Random generated OIDC provider ID. */
function randomOidcProviderId(): string {
  return 'oidc.' + generateRandomString(10, false).toLowerCase();
}

function clientAuth(): FirebaseAuth {
  expect(firebase.auth).to.be.ok;
  return firebase.auth!();
}

describe('admin.auth', () => {

  let uidFromCreateUserWithoutUid: string;
  let app: App;

  before(() => {
    firebase.initializeApp({
      apiKey,
      authDomain: projectId + '.firebaseapp.com',
    });
    app = defaultApp;
    return cleanup(app);
  });

  after(() => {
    return cleanup(app);
  });

  it('createUser() creates a new user when called without a UID', () => {
    const newUserData = clone(mockUserData);
    newUserData.email = generateRandomString(20).toLowerCase() + '@example.com';
    newUserData.phoneNumber = testPhoneNumber2;
    return auth(app).createUser(newUserData)
      .then((userRecord) => {
        uidFromCreateUserWithoutUid = userRecord.uid;
        expect(typeof userRecord.uid).to.equal('string');
        // Confirm expected email.
        expect(userRecord.email).to.equal(newUserData.email);
        // Confirm expected phone number.
        expect(userRecord.phoneNumber).to.equal(newUserData.phoneNumber);
      });
  });

  it('createUser() creates a new user with the specified UID', () => {
    const newUserData: any = clone(mockUserData);
    newUserData.uid = newUserUid;
    return auth(app).createUser(newUserData)
      .then((userRecord) => {
        expect(userRecord.uid).to.equal(newUserUid);
        // Confirm expected email.
        expect(userRecord.email).to.equal(newUserData.email);
        // Confirm expected phone number.
        expect(userRecord.phoneNumber).to.equal(newUserData.phoneNumber);
      });
  });

  it('createUser() creates a new user with enrolled second factors', () => {
    const enrolledFactors = [
      {
        phoneNumber: '+16505550001',
        displayName: 'Work phone number',
        factorId: 'phone',
      },
      {
        phoneNumber: '+16505550002',
        displayName: 'Personal phone number',
        factorId: 'phone',
      },
    ];
    const newUserData: any = {
      uid: newMultiFactorUserUid,
      email: generateRandomString(20).toLowerCase() + '@example.com',
      emailVerified: true,
      password: 'password',
      multiFactor: {
        enrolledFactors,
      },
    };
    return auth(app).createUser(newUserData)
      .then((userRecord) => {
        expect(userRecord.uid).to.equal(newMultiFactorUserUid);
        // Confirm expected email.
        expect(userRecord.email).to.equal(newUserData.email);
        // Confirm second factors added to user.
        expect(userRecord.multiFactor!.enrolledFactors.length).to.equal(2);
        // Confirm first enrolled second factor.
        const firstMultiFactor = userRecord.multiFactor!.enrolledFactors[0];
        expect(firstMultiFactor.uid).not.to.be.undefined;
        expect(firstMultiFactor.enrollmentTime).not.to.be.undefined;
        expect((firstMultiFactor as PhoneMultiFactorInfo).phoneNumber).to.equal(enrolledFactors[0].phoneNumber);
        expect(firstMultiFactor.displayName).to.equal(enrolledFactors[0].displayName);
        expect(firstMultiFactor.factorId).to.equal(enrolledFactors[0].factorId);
        // Confirm second enrolled second factor.
        const secondMultiFactor = userRecord.multiFactor!.enrolledFactors[1];
        expect(secondMultiFactor.uid).not.to.be.undefined;
        expect(secondMultiFactor.enrollmentTime).not.to.be.undefined;
        expect((secondMultiFactor as PhoneMultiFactorInfo).phoneNumber).to.equal(enrolledFactors[1].phoneNumber);
        expect(secondMultiFactor.displayName).to.equal(enrolledFactors[1].displayName);
        expect(secondMultiFactor.factorId).to.equal(enrolledFactors[1].factorId);
      });
  });

  it('createUser() fails when the UID is already in use', () => {
    const newUserData: any = clone(mockUserData);
    newUserData.uid = newUserUid;
    return auth(app).createUser(newUserData)
      .should.eventually.be.rejected.and.have.property('code', 'auth/uid-already-exists');
  });

  it('getUser() returns a user record with the matching UID', () => {
    return auth(app).getUser(newUserUid)
      .then((userRecord) => {
        expect(userRecord.uid).to.equal(newUserUid);
      });
  });

  it('getUserByEmail() returns a user record with the matching email', () => {
    return auth(app).getUserByEmail(mockUserData.email)
      .then((userRecord) => {
        expect(userRecord.uid).to.equal(newUserUid);
      });
  });

  it('getUserByPhoneNumber() returns a user record with the matching phone number', () => {
    return auth(app).getUserByPhoneNumber(mockUserData.phoneNumber)
      .then((userRecord) => {
        expect(userRecord.uid).to.equal(newUserUid);
      });
  });

  describe('getUsers()', () => {
    /**
     * Filters a list of object to another list of objects that only contains
     * the uid, email, and phoneNumber fields. Works with at least UserRecord
     * and UserImportRecord instances.
     */
    function mapUserRecordsToUidEmailPhones(values: Array<{ uid: string; email?: string; phoneNumber?: string}>): Array<{ uid: string; email?: string; phoneNumber?: string}> {
      return values.map((ur) => ({ uid: ur.uid, email: ur.email, phoneNumber: ur.phoneNumber }));
    }

    const testUser1 = { uid: 'uid1', email: 'user1@example.com', phoneNumber: '+15555550001' };
    const testUser2 = { uid: 'uid2', email: 'user2@example.com', phoneNumber: '+15555550002' };
    const testUser3 = { uid: 'uid3', email: 'user3@example.com', phoneNumber: '+15555550003' };
    const usersToCreate = [ testUser1, testUser2, testUser3 ];

    // Also create a user with a provider config. (You can't create a user with
    // a provider config. But you *can* import one.)
    const importUser1: UserImportRecord = {
      uid: 'uid4',
      email: 'user4@example.com',
      phoneNumber: '+15555550004',
      emailVerified: true,
      disabled: false,
      metadata: {
        lastSignInTime: 'Thu, 01 Jan 1970 00:00:00 UTC',
        creationTime: 'Thu, 01 Jan 1970 00:00:00 UTC',
      },
      providerData: [{
        displayName: 'User Four',
        email: 'user4@example.com',
        // phoneNumber: '+15555550004',
        photoURL: 'http://example.com/user4',
        providerId: 'google.com',
        uid: 'google_uid4',
      }],
    };

    const testUser4 = mapUserRecordsToUidEmailPhones([importUser1])[0];

    before(async () => {
      // Delete all the users that we're about to create (in case they were
      // left over from a prior run).
      const uidsToDelete = usersToCreate.map((user) => user.uid);
      uidsToDelete.push(importUser1.uid);
      await auth(app).deleteUsers(uidsToDelete);

      // Create/import users required by these tests
      await Promise.all(usersToCreate.map((user) => auth(app).createUser(user)));
      await auth(app).importUsers([importUser1]);
    });

    after(async () => {
      const uidsToDelete = usersToCreate.map((user) => user.uid);
      uidsToDelete.push(importUser1.uid);
      await auth(app).deleteUsers(uidsToDelete);
    });

    it('returns users by various identifier types in a single call', async () => {
      const users = await auth(app).getUsers([
        { uid: 'uid1' },
        { email: 'user2@example.com' },
        { phoneNumber: '+15555550003' },
        { providerId: 'google.com', providerUid: 'google_uid4' },
      ])
        .then((getUsersResult) => getUsersResult.users)
        .then(mapUserRecordsToUidEmailPhones);

      expect(users).to.have.deep.members([testUser1, testUser2, testUser3, testUser4]);
    });

    it('returns found users and ignores non-existing users', async () => {
      const users = await auth(app).getUsers([
        { uid: 'uid1' },
        { uid: 'uid_that_doesnt_exist' },
        { uid: 'uid3' },
      ]);
      expect(users.notFound).to.have.deep.members([{uid: 'uid_that_doesnt_exist'}]);

      const foundUsers = mapUserRecordsToUidEmailPhones(users.users);
      expect(foundUsers).to.have.deep.members([testUser1, testUser3]);
    });

    it('returns nothing when queried for only non-existing users', async () => {
      const notFoundIds = [{uid: 'non-existing user'}];
      const users = await auth(app).getUsers(notFoundIds);

      expect(users.users).to.be.empty;
      expect(users.notFound).to.deep.equal(notFoundIds);
    });

    it('de-dups duplicate users', async () => {
      const users = await auth(app).getUsers([
        { uid: 'uid1' },
        { uid: 'uid1' },
      ])
        .then((getUsersResult) => getUsersResult.users)
        .then(mapUserRecordsToUidEmailPhones);

      expect(users).to.deep.equal([testUser1]);
    });

    it('returns users with a lastRefreshTime', async () => {
      const isUTCString = (s: string): boolean => {
        return new Date(s).toUTCString() === s;
      };

      const newUserRecord = await auth(app).createUser({
        uid: 'lastRefreshTimeUser',
        email: 'lastRefreshTimeUser@example.com',
        password: 'p4ssword',
      });

      try {
        // New users should not have a lastRefreshTime set.
        expect(newUserRecord.metadata.lastRefreshTime).to.be.null;

        // Login to set the lastRefreshTime.
        // TODO: firebase.auth!()
        await firebase.auth!().signInWithEmailAndPassword('lastRefreshTimeUser@example.com', 'p4ssword')
<<<<<<< HEAD
          .then(() => auth(app).getUser('lastRefreshTimeUser'))
          .then((userRecord) => {
            expect(userRecord.metadata.lastRefreshTime).to.exist;
            expect(isUTCString(userRecord.metadata.lastRefreshTime!));
            const creationTime = new Date(userRecord.metadata.creationTime).getTime();
            const lastRefreshTime = new Date(userRecord.metadata.lastRefreshTime!).getTime();
=======
          .then(async () => {
            // Attempt to retrieve the user 3 times (with a small delay between
            // each attempt). Occassionally, this call retrieves the user data
            // without the lastLoginTime/lastRefreshTime set; possibly because
            // it's hitting a different server than the login request uses.
            let userRecord = null;

            for (let i = 0; i < 3; i++) {
              userRecord = await admin.auth().getUser('lastRefreshTimeUser');
              if (userRecord.metadata.lastRefreshTime) {
                break;
              }

              await new Promise((resolve) => {
                setTimeout(resolve, 1000 * Math.pow(2, i));
              });
            }

            const metadata = userRecord!.metadata;
            expect(metadata.lastRefreshTime).to.exist;
            expect(isUTCString(metadata.lastRefreshTime!));
            const creationTime = new Date(metadata.creationTime).getTime();
            const lastRefreshTime = new Date(metadata.lastRefreshTime!).getTime();
>>>>>>> b93a3c36
            expect(creationTime).lte(lastRefreshTime);
            expect(lastRefreshTime).lte(creationTime + 3600 * 1000);
          });
      } finally {
        auth(app).deleteUser('lastRefreshTimeUser');
      }
    });
  });

  it('listUsers() returns up to the specified number of users', () => {
    const promises: Array<Promise<UserRecord>> = [];
    uids.forEach((uid) => {
      const tempUserData = {
        uid,
        password: 'password',
      };
      promises.push(auth(app).createUser(tempUserData));
    });
    return Promise.all(promises)
      .then(() => {
        // Return 2 users with the provided page token.
        // This test will fail if other users are created in between.
        return auth(app).listUsers(2, uids[0]);
      })
      .then((listUsersResult) => {
        // Confirm expected number of users.
        expect(listUsersResult.users.length).to.equal(2);
        // Confirm next page token present.
        expect(typeof listUsersResult.pageToken).to.equal('string');
        // Confirm each user's uid and the hashed passwords.
        expect(listUsersResult.users[0].uid).to.equal(uids[1]);

        expect(
          listUsersResult.users[0].passwordHash,
          'Missing passwordHash field. A common cause would be forgetting to '
            + 'add the "Firebase Authentication Admin" permission. See '
            + 'instructions in CONTRIBUTING.md',
        ).to.be.ok;
        expect(listUsersResult.users[0].passwordHash!.length).greaterThan(0);

        expect(
          listUsersResult.users[0].passwordSalt,
          'Missing passwordSalt field. A common cause would be forgetting to '
            + 'add the "Firebase Authentication Admin" permission. See '
            + 'instructions in CONTRIBUTING.md',
        ).to.be.ok;
        expect(listUsersResult.users[0].passwordSalt!.length).greaterThan(0);

        expect(listUsersResult.users[1].uid).to.equal(uids[2]);
        expect(listUsersResult.users[1].passwordHash!.length).greaterThan(0);
        expect(listUsersResult.users[1].passwordSalt!.length).greaterThan(0);
      });
  });

  it('revokeRefreshTokens() invalidates existing sessions and ID tokens', () => {
    let currentIdToken: string;
    let currentUser: User;
    // Sign in with an email and password account.
    return clientAuth().signInWithEmailAndPassword(mockUserData.email, mockUserData.password)
      .then(({user}) => {
        expect(user).to.exist;
        currentUser = user!;
        // Get user's ID token.
        return user!.getIdToken();
      })
      .then((idToken) => {
        currentIdToken = idToken;
        // Verify that user's ID token while checking for revocation.
        return auth(app).verifyIdToken(currentIdToken, true);
      })
      .then((decodedIdToken) => {
        // Verification should succeed. Revoke that user's session.
        return new Promise((resolve) => setTimeout(() => resolve(
          auth(app).revokeRefreshTokens(decodedIdToken.sub),
        ), 1000));
      })
      .then(() => {
        // verifyIdToken without checking revocation should still succeed.
        return auth(app).verifyIdToken(currentIdToken)
          .should.eventually.be.fulfilled;
      })
      .then(() => {
        // verifyIdToken while checking for revocation should fail.
        return auth(app).verifyIdToken(currentIdToken, true)
          .should.eventually.be.rejected.and.have.property('code', 'auth/id-token-revoked');
      })
      .then(() => {
        // Confirm token revoked on client.
        return currentUser.reload()
          .should.eventually.be.rejected.and.have.property('code', 'auth/user-token-expired');
      })
      .then(() => {
        // New sign-in should succeed.
        return clientAuth().signInWithEmailAndPassword(
          mockUserData.email, mockUserData.password);
      })
      .then(({user}) => {
        // Get new session's ID token.
        expect(user).to.exist;
        return user!.getIdToken();
      })
      .then((idToken) => {
        // ID token for new session should be valid even with revocation check.
        return auth(app).verifyIdToken(idToken, true)
          .should.eventually.be.fulfilled;
      });
  });

  it('setCustomUserClaims() sets claims that are accessible via user\'s ID token', () => {
    // Set custom claims on the user.
    return auth(app).setCustomUserClaims(newUserUid, customClaims)
      .then(() => {
        return auth(app).getUser(newUserUid);
      })
      .then((userRecord) => {
        // Confirm custom claims set on the UserRecord.
        expect(userRecord.customClaims).to.deep.equal(customClaims);
        expect(userRecord.email).to.exist;
        return clientAuth().signInWithEmailAndPassword(
          userRecord.email!, mockUserData.password);
      })
      .then(({user}) => {
        // Get the user's ID token.
        expect(user).to.exist;
        return user!.getIdToken();
      })
      .then((idToken) => {
        // Verify ID token contents.
        return auth(app).verifyIdToken(idToken);
      })
      .then((decodedIdToken: {[key: string]: any}) => {
        // Confirm expected claims set on the user's ID token.
        for (const key in customClaims) {
          if (Object.prototype.hasOwnProperty.call(customClaims, key)) {
            expect(decodedIdToken[key]).to.equal(customClaims[key]);
          }
        }
        // Test clearing of custom claims.
        return auth(app).setCustomUserClaims(newUserUid, null);
      })
      .then(() => {
        return auth(app).getUser(newUserUid);
      })
      .then((userRecord) => {
        // Custom claims should be cleared.
        expect(userRecord.customClaims).to.deep.equal({});
        // Force token refresh. All claims should be cleared.
        expect(clientAuth().currentUser).to.exist;
        return clientAuth().currentUser!.getIdToken(true);
      })
      .then((idToken) => {
        // Verify ID token contents.
        return auth(app).verifyIdToken(idToken);
      })
      .then((decodedIdToken: {[key: string]: any}) => {
        // Confirm all custom claims are cleared.
        for (const key in customClaims) {
          if (Object.prototype.hasOwnProperty.call(customClaims, key)) {
            expect(decodedIdToken[key]).to.be.undefined;
          }
        }
      });
  });

  it('updateUser() updates the user record with the given parameters', () => {
    const updatedDisplayName = 'Updated User ' + newUserUid;
    const now = new Date(1476235905000).toUTCString();
    // Update user with enrolled second factors.
    const enrolledFactors = [
      {
        uid: 'mfaUid1',
        phoneNumber: '+16505550001',
        displayName: 'Work phone number',
        factorId: 'phone',
        enrollmentTime: now,
      },
      {
        uid: 'mfaUid2',
        phoneNumber: '+16505550002',
        displayName: 'Personal phone number',
        factorId: 'phone',
        enrollmentTime: now,
      },
    ];
    return auth(app).updateUser(newUserUid, {
      email: updatedEmail,
      phoneNumber: updatedPhone,
      emailVerified: true,
      displayName: updatedDisplayName,
      multiFactor: {
        enrolledFactors,
      },
    })
      .then((userRecord) => {
        expect(userRecord.emailVerified).to.be.true;
        expect(userRecord.displayName).to.equal(updatedDisplayName);
        // Confirm expected email.
        expect(userRecord.email).to.equal(updatedEmail);
        // Confirm expected phone number.
        expect(userRecord.phoneNumber).to.equal(updatedPhone);
        // Confirm second factors added to user.
        const actualUserRecord: {[key: string]: any} = userRecord.toJSON();
        expect(actualUserRecord.multiFactor.enrolledFactors.length).to.equal(2);
        expect(actualUserRecord.multiFactor.enrolledFactors).to.deep.equal(enrolledFactors);
        // Update list of second factors.
        return auth(app).updateUser(newUserUid, {
          multiFactor: {
            enrolledFactors: [enrolledFactors[0]],
          },
        });
      })
      .then((userRecord) => {
        expect(userRecord.multiFactor!.enrolledFactors.length).to.equal(1);
        const actualUserRecord: {[key: string]: any} = userRecord.toJSON();
        expect(actualUserRecord.multiFactor.enrolledFactors[0]).to.deep.equal(enrolledFactors[0]);
        // Remove all second factors.
        return auth(app).updateUser(newUserUid, {
          multiFactor: {
            enrolledFactors: null,
          },
        });
      })
      .then((userRecord) => {
        // Confirm all second factors removed.
        expect(userRecord.multiFactor).to.be.undefined;
      });
  });

  it('getUser() fails when called with a non-existing UID', () => {
    return auth(app).getUser(nonexistentUid)
      .should.eventually.be.rejected.and.have.property('code', 'auth/user-not-found');
  });

  it('getUserByEmail() fails when called with a non-existing email', () => {
    return auth(app).getUserByEmail(nonexistentUid + '@example.com')
      .should.eventually.be.rejected.and.have.property('code', 'auth/user-not-found');
  });

  it('getUserByPhoneNumber() fails when called with a non-existing phone number', () => {
    return auth(app).getUserByPhoneNumber(nonexistentPhoneNumber)
      .should.eventually.be.rejected.and.have.property('code', 'auth/user-not-found');
  });

  it('updateUser() fails when called with a non-existing UID', () => {
    return auth(app).updateUser(nonexistentUid, {
      emailVerified: true,
    }).should.eventually.be.rejected.and.have.property('code', 'auth/user-not-found');
  });

  it('deleteUser() fails when called with a non-existing UID', () => {
    return auth(app).deleteUser(nonexistentUid)
      .should.eventually.be.rejected.and.have.property('code', 'auth/user-not-found');
  });

  it('createCustomToken() mints a JWT that can be used to sign in', () => {
    return auth(app).createCustomToken(newUserUid, {
      isAdmin: true,
    })
      .then((customToken) => {
        return clientAuth().signInWithCustomToken(customToken);
      })
      .then(({user}) => {
        expect(user).to.exist;
        return user!.getIdToken();
      })
      .then((idToken) => {
        return auth(app).verifyIdToken(idToken);
      })
      .then((token) => {
        expect(token.uid).to.equal(newUserUid);
        expect(token.isAdmin).to.be.true;
      });
  });

  it('createCustomToken() can mint JWTs without a service account', () => {
    return auth(noServiceAccountApp).createCustomToken(newUserUid, {
      isAdmin: true,
    })
      .then((customToken) => {
        return clientAuth().signInWithCustomToken(customToken);
      })
      .then(({user}) => {
        expect(user).to.exist;
        return user!.getIdToken();
      })
      .then((idToken) => {
        return auth(noServiceAccountApp).verifyIdToken(idToken);
      })
      .then((token) => {
        expect(token.uid).to.equal(newUserUid);
        expect(token.isAdmin).to.be.true;
      });
  });

  it('verifyIdToken() fails when called with an invalid token', () => {
    return auth(app).verifyIdToken('invalid-token')
      .should.eventually.be.rejected.and.have.property('code', 'auth/argument-error');
  });

  describe('Link operations', () => {
    const uid = generateRandomString(20).toLowerCase();
    const email = uid + '@example.com';
    const newPassword = 'newPassword';
    const userData = {
      uid,
      email,
      emailVerified: false,
      password: 'password',
    };

    // Create the test user before running this suite of tests.
    before(() => {
      return auth(app).createUser(userData);
    });

    // Sign out after each test.
    afterEach(() => {
      return clientAuth().signOut();
    });

    // Delete test user at the end of test suite.
    after(() => {
      return safeDelete(uid);
    });

    it('generatePasswordResetLink() should return a password reset link', () => {
      // Ensure old password set on created user.
      return auth(app).updateUser(uid, {password: 'password'})
        .then(() => {
          return auth(app).generatePasswordResetLink(email, actionCodeSettings);
        })
        .then((link) => {
          const code = getActionCode(link);
          expect(getContinueUrl(link)).equal(actionCodeSettings.url);
          return clientAuth().confirmPasswordReset(code, newPassword);
        })
        .then(() => {
          return clientAuth().signInWithEmailAndPassword(email, newPassword);
        })
        .then((result) => {
          expect(result.user).to.exist;
          expect(result.user!.email).to.equal(email);
          // Password reset also verifies the user's email.
          expect(result.user!.emailVerified).to.be.true;
        });
    });

    it('generateEmailVerificationLink() should return a verification link', () => {
      // Ensure the user's email is unverified.
      return auth(app).updateUser(uid, {password: 'password', emailVerified: false})
        .then((userRecord) => {
          expect(userRecord.emailVerified).to.be.false;
          return auth(app).generateEmailVerificationLink(email, actionCodeSettings);
        })
        .then((link) => {
          const code = getActionCode(link);
          expect(getContinueUrl(link)).equal(actionCodeSettings.url);
          return clientAuth().applyActionCode(code);
        })
        .then(() => {
          return clientAuth().signInWithEmailAndPassword(email, userData.password);
        })
        .then((result) => {
          expect(result.user).to.exist;
          expect(result.user!.email).to.equal(email);
          expect(result.user!.emailVerified).to.be.true;
        });
    });

    it('generateSignInWithEmailLink() should return a sign-in link', () => {
      return auth(app).generateSignInWithEmailLink(email, actionCodeSettings)
        .then((link) => {
          expect(getContinueUrl(link)).equal(actionCodeSettings.url);
          return clientAuth().signInWithEmailLink(email, link);
        })
        .then((result) => {
          expect(result.user).to.exist;
          expect(result.user!.email).to.equal(email);
          expect(result.user!.emailVerified).to.be.true;
        });
    });
  });

  describe('Tenant management operations', () => {
    let createdTenantId: string;
    const createdTenants: string[] = [];
    const tenantOptions: TenantOptions = {
      displayName: 'testTenant1',
      emailSignInConfig: {
        enabled: true,
        passwordRequired: true,
      },
    };
    const expectedCreatedTenant: any = {
      displayName: 'testTenant1',
      emailSignInConfig: {
        enabled: true,
        passwordRequired: true,
      },
    };
    const expectedUpdatedTenant: any = {
      displayName: 'testTenantUpdated',
      emailSignInConfig: {
        enabled: false,
        passwordRequired: true,
      },
    };
    const expectedUpdatedTenant2: any = {
      displayName: 'testTenantUpdated',
      emailSignInConfig: {
        enabled: true,
        passwordRequired: false,
      },
    };

    // https://mochajs.org/
    // Passing arrow functions (aka "lambdas") to Mocha is discouraged.
    // Lambdas lexically bind this and cannot access the Mocha context.
    before(function() {
      /* tslint:disable:no-console */
      if (!cmdArgs.testMultiTenancy) {
        // To enable, run: npm run test:integration -- --testMultiTenancy
        // By default we skip multi-tenancy as it is a Google Cloud Identity Platform
        // feature only and requires to be enabled via the Cloud Console.
        console.log(chalk.yellow('    Skipping multi-tenancy tests.'));
        this.skip();
      }
      /* tslint:enable:no-console */
    });

    // Delete test tenants at the end of test suite.
    after(() => {
      const promises: Array<Promise<any>> = [];
      createdTenants.forEach((tenantId) => {
        promises.push(
          auth(app).tenantManager().deleteTenant(tenantId)
            .catch(() => {/** Ignore. */}));
      });
      return Promise.all(promises);
    });

    it('createTenant() should resolve with a new tenant', () => {
      return auth(app).tenantManager().createTenant(tenantOptions)
        .then((actualTenant) => {
          createdTenantId = actualTenant.tenantId;
          createdTenants.push(createdTenantId);
          expectedCreatedTenant.tenantId = createdTenantId;
          expect(actualTenant.toJSON()).to.deep.equal(expectedCreatedTenant);
        });
    });

    // Sanity check user management + email link generation + custom attribute APIs.
    // TODO: Confirm behavior in client SDK when it starts supporting it.
    describe('supports user management, email link generation, custom attribute and token revocation APIs', () => {
      let tenantAwareAuth: TenantAwareAuth;
      let createdUserUid: string;
      let lastValidSinceTime: number;
      const newUserData = clone(mockUserData);
      newUserData.email = generateRandomString(20).toLowerCase() + '@example.com';
      newUserData.phoneNumber = testPhoneNumber;
      const importOptions: any = {
        hash: {
          algorithm: 'HMAC_SHA256',
          key: Buffer.from('secret'),
        },
      };
      const rawPassword = 'password';
      const rawSalt = 'NaCl';

      before(function() {
        if (!createdTenantId) {
          this.skip();
        } else {
          tenantAwareAuth = auth(app).tenantManager().authForTenant(createdTenantId);
        }
      });

      // Delete test user at the end of test suite.
      after(() => {
        // If user successfully created, make sure it is deleted at the end of the test suite.
        if (createdUserUid) {
          return tenantAwareAuth.deleteUser(createdUserUid)
            .catch(() => {
              // Ignore error.
            });
        }
      });

      it('createUser() should create a user in the expected tenant', () => {
        return tenantAwareAuth.createUser(newUserData)
          .then((userRecord) => {
            createdUserUid = userRecord.uid;
            expect(userRecord.tenantId).to.equal(createdTenantId);
            expect(userRecord.email).to.equal(newUserData.email);
            expect(userRecord.phoneNumber).to.equal(newUserData.phoneNumber);
          });
      });

      it('setCustomUserClaims() should set custom attributes on the tenant specific user', () => {
        return tenantAwareAuth.setCustomUserClaims(createdUserUid, customClaims)
          .then(() => {
            return tenantAwareAuth.getUser(createdUserUid);
          })
          .then((userRecord) => {
            expect(userRecord.uid).to.equal(createdUserUid);
            expect(userRecord.tenantId).to.equal(createdTenantId);
            // Confirm custom claims set on the UserRecord.
            expect(userRecord.customClaims).to.deep.equal(customClaims);
          });
      });

      it('updateUser() should update the tenant specific user', () => {
        return tenantAwareAuth.updateUser(createdUserUid, {
          email: updatedEmail,
          phoneNumber: updatedPhone,
        })
          .then((userRecord) => {
            expect(userRecord.uid).to.equal(createdUserUid);
            expect(userRecord.tenantId).to.equal(createdTenantId);
            expect(userRecord.email).to.equal(updatedEmail);
            expect(userRecord.phoneNumber).to.equal(updatedPhone);
          });
      });

      it('generateEmailVerificationLink() should generate the link for tenant specific user', () => {
        // Generate email verification link to confirm it is generated in the expected
        // tenant context.
        return tenantAwareAuth.generateEmailVerificationLink(updatedEmail, actionCodeSettings)
          .then((link) => {
            // Confirm tenant ID set in link.
            expect(getTenantId(link)).equal(createdTenantId);
          });
      });

      it('generatePasswordResetLink() should generate the link for tenant specific user', () => {
        // Generate password reset link to confirm it is generated in the expected
        // tenant context.
        return tenantAwareAuth.generatePasswordResetLink(updatedEmail, actionCodeSettings)
          .then((link) => {
            // Confirm tenant ID set in link.
            expect(getTenantId(link)).equal(createdTenantId);
          });
      });

      it('generateSignInWithEmailLink() should generate the link for tenant specific user', () => {
        // Generate link for sign-in to confirm it is generated in the expected
        // tenant context.
        return tenantAwareAuth.generateSignInWithEmailLink(updatedEmail, actionCodeSettings)
          .then((link) => {
            // Confirm tenant ID set in link.
            expect(getTenantId(link)).equal(createdTenantId);
          });
      });

      it('revokeRefreshTokens() should revoke the tokens for the tenant specific user', () => {
        // Revoke refresh tokens.
        // On revocation, tokensValidAfterTime will be updated to current time. All tokens issued
        // before that time will be rejected. As the underlying backend field is rounded to the nearest
        // second, we are subtracting one second.
        lastValidSinceTime = new Date().getTime() - 1000;
        return tenantAwareAuth.revokeRefreshTokens(createdUserUid)
          .then(() => {
            return tenantAwareAuth.getUser(createdUserUid);
          })
          .then((userRecord) => {
            expect(userRecord.tokensValidAfterTime).to.exist;
            expect(new Date(userRecord.tokensValidAfterTime!).getTime())
              .to.be.greaterThan(lastValidSinceTime);
          });
      });

      it('listUsers() should list tenant specific users', () => {
        return tenantAwareAuth.listUsers(100)
          .then((listUsersResult) => {
            // Confirm expected user returned in the list and all users returned
            // belong to the expected tenant.
            const allUsersBelongToTenant =
                listUsersResult.users.every((user) => user.tenantId === createdTenantId);
            expect(allUsersBelongToTenant).to.be.true;
            const knownUserInTenant =
                listUsersResult.users.some((user) => user.uid === createdUserUid);
            expect(knownUserInTenant).to.be.true;
          });
      });

      it('deleteUser() should delete the tenant specific user', () => {
        return tenantAwareAuth.deleteUser(createdUserUid)
          .then(() => {
            return tenantAwareAuth.getUser(createdUserUid)
              .should.eventually.be.rejected.and.have.property('code', 'auth/user-not-found');
          });
      });

      it('importUsers() should upload a user to the specified tenant', () => {
        const currentHashKey = importOptions.hash.key.toString('utf8');
        const passwordHash =
            crypto.createHmac('sha256', currentHashKey).update(rawPassword + rawSalt).digest();
        const importUserRecord: any = {
          uid: createdUserUid,
          email: createdUserUid + '@example.com',
          passwordHash,
          passwordSalt: Buffer.from(rawSalt),
        };
        return tenantAwareAuth.importUsers([importUserRecord], importOptions)
          .then(() => {
            return tenantAwareAuth.getUser(createdUserUid);
          })
          .then((userRecord) => {
            // Confirm user uploaded successfully.
            expect(userRecord.tenantId).to.equal(createdTenantId);
            expect(userRecord.uid).to.equal(createdUserUid);
          });
      });

      it('createCustomToken() mints a JWT that can be used to sign in tenant users', async () => {
        try {
          clientAuth().tenantId = createdTenantId;

          const customToken = await tenantAwareAuth.createCustomToken('uid1');
          const {user} = await clientAuth().signInWithCustomToken(customToken);
          expect(user).to.not.be.null;
          const idToken = await user!.getIdToken();
          const token = await tenantAwareAuth.verifyIdToken(idToken);

          expect(token.uid).to.equal('uid1');
          expect(token.firebase.tenant).to.equal(createdTenantId);
        } finally {
          clientAuth().tenantId = null;
        }
      });
    });

    // Sanity check OIDC/SAML config management API.
    describe('SAML management APIs', () => {
      let tenantAwareAuth: TenantAwareAuth;
      const authProviderConfig = {
        providerId: randomSamlProviderId(),
        displayName: 'SAML_DISPLAY_NAME1',
        enabled: true,
        idpEntityId: 'IDP_ENTITY_ID1',
        ssoURL: 'https://example.com/login1',
        x509Certificates: [mocks.x509CertPairs[0].public],
        rpEntityId: 'RP_ENTITY_ID1',
        callbackURL: 'https://projectId.firebaseapp.com/__/auth/handler',
        enableRequestSigning: true,
      };
      const modifiedConfigOptions = {
        displayName: 'SAML_DISPLAY_NAME3',
        enabled: false,
        idpEntityId: 'IDP_ENTITY_ID3',
        ssoURL: 'https://example.com/login3',
        x509Certificates: [mocks.x509CertPairs[1].public],
        rpEntityId: 'RP_ENTITY_ID3',
        callbackURL: 'https://projectId3.firebaseapp.com/__/auth/handler',
        enableRequestSigning: false,
      };

      before(function() {
        if (!createdTenantId) {
          this.skip();
        } else {
          tenantAwareAuth = auth(app).tenantManager().authForTenant(createdTenantId);
        }
      });

      // Delete SAML configuration at the end of test suite.
      after(() => {
        if (tenantAwareAuth) {
          return tenantAwareAuth.deleteProviderConfig(authProviderConfig.providerId)
            .catch(() => {
              // Ignore error.
            });
        }
      });

      it('should support CRUD operations', () => {
        return tenantAwareAuth.createProviderConfig(authProviderConfig)
          .then((config) => {
            assertDeepEqualUnordered(authProviderConfig, config);
            return tenantAwareAuth.getProviderConfig(authProviderConfig.providerId);
          })
          .then((config) => {
            assertDeepEqualUnordered(authProviderConfig, config);
            return tenantAwareAuth.updateProviderConfig(
              authProviderConfig.providerId, modifiedConfigOptions);
          })
          .then((config) => {
            const modifiedConfig = deepExtend(
              {providerId: authProviderConfig.providerId}, modifiedConfigOptions);
            assertDeepEqualUnordered(modifiedConfig, config);
            return tenantAwareAuth.deleteProviderConfig(authProviderConfig.providerId);
          })
          .then(() => {
            return tenantAwareAuth.getProviderConfig(authProviderConfig.providerId)
              .should.eventually.be.rejected.and.have.property('code', 'auth/configuration-not-found');
          });
      });
    });

    describe('OIDC management APIs', () => {
      let tenantAwareAuth: TenantAwareAuth;
      const authProviderConfig = {
        providerId: randomOidcProviderId(),
        displayName: 'OIDC_DISPLAY_NAME1',
        enabled: true,
        issuer: 'https://oidc.com/issuer1',
        clientId: 'CLIENT_ID1',
      };
      const modifiedConfigOptions = {
        displayName: 'OIDC_DISPLAY_NAME3',
        enabled: false,
        issuer: 'https://oidc.com/issuer3',
        clientId: 'CLIENT_ID3',
      };

      before(function() {
        if (!createdTenantId) {
          this.skip();
        } else {
          tenantAwareAuth = auth(app).tenantManager().authForTenant(createdTenantId);
        }
      });

      // Delete OIDC configuration at the end of test suite.
      after(() => {
        if (tenantAwareAuth) {
          return tenantAwareAuth.deleteProviderConfig(authProviderConfig.providerId)
            .catch(() => {
              // Ignore error.
            });
        }
      });

      it('should support CRUD operations', () => {
        return tenantAwareAuth.createProviderConfig(authProviderConfig)
          .then((config) => {
            assertDeepEqualUnordered(authProviderConfig, config);
            return tenantAwareAuth.getProviderConfig(authProviderConfig.providerId);
          })
          .then((config) => {
            assertDeepEqualUnordered(authProviderConfig, config);
            return tenantAwareAuth.updateProviderConfig(
              authProviderConfig.providerId, modifiedConfigOptions);
          })
          .then((config) => {
            const modifiedConfig = deepExtend(
              {providerId: authProviderConfig.providerId}, modifiedConfigOptions);
            assertDeepEqualUnordered(modifiedConfig, config);
            return tenantAwareAuth.deleteProviderConfig(authProviderConfig.providerId);
          })
          .then(() => {
            return tenantAwareAuth.getProviderConfig(authProviderConfig.providerId)
              .should.eventually.be.rejected.and.have.property('code', 'auth/configuration-not-found');
          });
      });
    });

    it('getTenant() should resolve with expected tenant', () => {
      return auth(app).tenantManager().getTenant(createdTenantId)
        .then((actualTenant) => {
          expect(actualTenant.toJSON()).to.deep.equal(expectedCreatedTenant);
        });
    });

    it('updateTenant() should resolve with the updated tenant', () => {
      expectedUpdatedTenant.tenantId = createdTenantId;
      expectedUpdatedTenant2.tenantId = createdTenantId;
      const updatedOptions: TenantOptions = {
        displayName: expectedUpdatedTenant.displayName,
        emailSignInConfig: {
          enabled: false,
        },
      };
      const updatedOptions2: TenantOptions = {
        emailSignInConfig: {
          enabled: true,
          passwordRequired: false,
        },
      };
      return auth(app).tenantManager().updateTenant(createdTenantId, updatedOptions)
        .then((actualTenant) => {
          expect(actualTenant.toJSON()).to.deep.equal(expectedUpdatedTenant);
          return auth(app).tenantManager().updateTenant(createdTenantId, updatedOptions2);
        })
        .then((actualTenant) => {
          expect(actualTenant.toJSON()).to.deep.equal(expectedUpdatedTenant2);
        });
    });

    it('listTenants() should resolve with expected number of tenants', () => {
      const allTenantIds: string[] = [];
      const tenantOptions2 = deepCopy(tenantOptions);
      tenantOptions2.displayName = 'testTenant2';
      const listAllTenantIds = (tenantIds: string[], nextPageToken?: string): Promise<void> => {
        return auth(app).tenantManager().listTenants(100, nextPageToken)
          .then((result) => {
            result.tenants.forEach((tenant) => {
              tenantIds.push(tenant.tenantId);
            });
            if (result.pageToken) {
              return listAllTenantIds(tenantIds, result.pageToken);
            }
          });
      };
      return auth(app).tenantManager().createTenant(tenantOptions2)
        .then((actualTenant) => {
          createdTenants.push(actualTenant.tenantId);
          // Test listTenants returns the expected tenants.
          return listAllTenantIds(allTenantIds);
        })
        .then(() => {
          // All created tenants should be in the list of tenants.
          createdTenants.forEach((tenantId) => {
            expect(allTenantIds).to.contain(tenantId);
          });
        });
    });

    it('deleteTenant() should successfully delete the provided tenant', () => {
      return auth(app).tenantManager().deleteTenant(createdTenantId)
        .then(() => {
          return auth(app).tenantManager().getTenant(createdTenantId);
        })
        .then(() => {
          throw new Error('unexpected success');
        })
        .catch((error) => {
          expect(error.code).to.equal('auth/tenant-not-found');
        });
    });
  });

  describe('SAML configuration operations', () => {
    const authProviderConfig1 = {
      providerId: randomSamlProviderId(),
      displayName: 'SAML_DISPLAY_NAME1',
      enabled: true,
      idpEntityId: 'IDP_ENTITY_ID1',
      ssoURL: 'https://example.com/login1',
      x509Certificates: [mocks.x509CertPairs[0].public],
      rpEntityId: 'RP_ENTITY_ID1',
      callbackURL: 'https://projectId.firebaseapp.com/__/auth/handler',
      enableRequestSigning: true,
    };
    const authProviderConfig2 = {
      providerId: randomSamlProviderId(),
      displayName: 'SAML_DISPLAY_NAME2',
      enabled: true,
      idpEntityId: 'IDP_ENTITY_ID2',
      ssoURL: 'https://example.com/login2',
      x509Certificates: [mocks.x509CertPairs[1].public],
      rpEntityId: 'RP_ENTITY_ID2',
      callbackURL: 'https://projectId.firebaseapp.com/__/auth/handler',
      enableRequestSigning: true,
    };

    const removeTempConfigs = (): Promise<any> => {
      return Promise.all([
        auth(app).deleteProviderConfig(authProviderConfig1.providerId).catch(() => {/* empty */}),
        auth(app).deleteProviderConfig(authProviderConfig2.providerId).catch(() => {/* empty */}),
      ]);
    };

    // Clean up temp configurations used for test.
    before(() => {
      return removeTempConfigs().then(() => auth(app).createProviderConfig(authProviderConfig1));
    });

    after(() => {
      return removeTempConfigs();
    });

    it('createProviderConfig() successfully creates a SAML config', () => {
      return auth(app).createProviderConfig(authProviderConfig2)
        .then((config) => {
          assertDeepEqualUnordered(authProviderConfig2, config);
        });
    });

    it('getProviderConfig() successfully returns the expected SAML config', () => {
      return auth(app).getProviderConfig(authProviderConfig1.providerId)
        .then((config) => {
          assertDeepEqualUnordered(authProviderConfig1, config);
        });
    });

    it('listProviderConfig() successfully returns the list of SAML providers', () => {
      const configs: AuthProviderConfig[] = [];
      const listProviders: any = (type: 'saml' | 'oidc', maxResults?: number, pageToken?: string) => {
        return auth(app).listProviderConfigs({type, maxResults, pageToken})
          .then((result) => {
            result.providerConfigs.forEach((config: AuthProviderConfig) => {
              configs.push(config);
            });
            if (result.pageToken) {
              return listProviders(type, maxResults, result.pageToken);
            }
          });
      };
      // In case the project already has existing providers, list all configurations and then
      // check the 2 test configs are available.
      return listProviders('saml', 1)
        .then(() => {
          let index1 = 0;
          let index2 = 0;
          for (let i = 0; i < configs.length; i++) {
            if (configs[i].providerId === authProviderConfig1.providerId) {
              index1 = i;
            } else if (configs[i].providerId === authProviderConfig2.providerId) {
              index2 = i;
            }
          }
          assertDeepEqualUnordered(authProviderConfig1, configs[index1]);
          assertDeepEqualUnordered(authProviderConfig2, configs[index2]);
        });
    });

    it('updateProviderConfig() successfully overwrites a SAML config', () => {
      const modifiedConfigOptions = {
        displayName: 'SAML_DISPLAY_NAME3',
        enabled: false,
        idpEntityId: 'IDP_ENTITY_ID3',
        ssoURL: 'https://example.com/login3',
        x509Certificates: [mocks.x509CertPairs[1].public],
        rpEntityId: 'RP_ENTITY_ID3',
        callbackURL: 'https://projectId3.firebaseapp.com/__/auth/handler',
        enableRequestSigning: false,
      };
      return auth(app).updateProviderConfig(authProviderConfig1.providerId, modifiedConfigOptions)
        .then((config) => {
          const modifiedConfig = deepExtend(
            {providerId: authProviderConfig1.providerId}, modifiedConfigOptions);
          assertDeepEqualUnordered(modifiedConfig, config);
        });
    });

    it('updateProviderConfig() successfully partially modifies a SAML config', () => {
      const deltaChanges = {
        displayName: 'SAML_DISPLAY_NAME4',
        x509Certificates: [mocks.x509CertPairs[0].public],
        // Note, currently backend has a bug where error is thrown when callbackURL is not
        // passed event though it is not required. Fix is on the way.
        callbackURL: 'https://projectId3.firebaseapp.com/__/auth/handler',
        rpEntityId: 'RP_ENTITY_ID4',
      };
      // Only above fields should be modified.
      const modifiedConfigOptions = {
        displayName: 'SAML_DISPLAY_NAME4',
        enabled: false,
        idpEntityId: 'IDP_ENTITY_ID3',
        ssoURL: 'https://example.com/login3',
        x509Certificates: [mocks.x509CertPairs[0].public],
        rpEntityId: 'RP_ENTITY_ID4',
        callbackURL: 'https://projectId3.firebaseapp.com/__/auth/handler',
        enableRequestSigning: false,
      };
      return auth(app).updateProviderConfig(authProviderConfig1.providerId, deltaChanges)
        .then((config) => {
          const modifiedConfig = deepExtend(
            {providerId: authProviderConfig1.providerId}, modifiedConfigOptions);
          assertDeepEqualUnordered(modifiedConfig, config);
        });
    });

    it('deleteProviderConfig() successfully deletes an existing SAML config', () => {
      return auth(app).deleteProviderConfig(authProviderConfig1.providerId).then(() => {
        return auth(app).getProviderConfig(authProviderConfig1.providerId)
          .should.eventually.be.rejected.and.have.property('code', 'auth/configuration-not-found');
      });
    });
  });

  describe('OIDC configuration operations', () => {
    const authProviderConfig1 = {
      providerId: randomOidcProviderId(),
      displayName: 'OIDC_DISPLAY_NAME1',
      enabled: true,
      issuer: 'https://oidc.com/issuer1',
      clientId: 'CLIENT_ID1',
    };
    const authProviderConfig2 = {
      providerId: randomOidcProviderId(),
      displayName: 'OIDC_DISPLAY_NAME2',
      enabled: true,
      issuer: 'https://oidc.com/issuer2',
      clientId: 'CLIENT_ID2',
    };

    const removeTempConfigs = (): Promise<any> => {
      return Promise.all([
        auth(app).deleteProviderConfig(authProviderConfig1.providerId).catch(() => {/* empty */}),
        auth(app).deleteProviderConfig(authProviderConfig2.providerId).catch(() => {/* empty */}),
      ]);
    };

    // Clean up temp configurations used for test.
    before(() => {
      return removeTempConfigs().then(() => auth(app).createProviderConfig(authProviderConfig1));
    });

    after(() => {
      return removeTempConfigs();
    });

    it('createProviderConfig() successfully creates an OIDC config', () => {
      return auth(app).createProviderConfig(authProviderConfig2)
        .then((config) => {
          assertDeepEqualUnordered(authProviderConfig2, config);
        });
    });

    it('getProviderConfig() successfully returns the expected OIDC config', () => {
      return auth(app).getProviderConfig(authProviderConfig1.providerId)
        .then((config) => {
          assertDeepEqualUnordered(authProviderConfig1, config);
        });
    });

    it('listProviderConfig() successfully returns the list of OIDC providers', () => {
      const configs: AuthProviderConfig[] = [];
      const listProviders: any = (type: 'saml' | 'oidc', maxResults?: number, pageToken?: string) => {
        return auth(app).listProviderConfigs({type, maxResults, pageToken})
          .then((result) => {
            result.providerConfigs.forEach((config: AuthProviderConfig) => {
              configs.push(config);
            });
            if (result.pageToken) {
              return listProviders(type, maxResults, result.pageToken);
            }
          });
      };
      // In case the project already has existing providers, list all configurations and then
      // check the 2 test configs are available.
      return listProviders('oidc', 1)
        .then(() => {
          let index1 = 0;
          let index2 = 0;
          for (let i = 0; i < configs.length; i++) {
            if (configs[i].providerId === authProviderConfig1.providerId) {
              index1 = i;
            } else if (configs[i].providerId === authProviderConfig2.providerId) {
              index2 = i;
            }
          }
          assertDeepEqualUnordered(authProviderConfig1, configs[index1]);
          assertDeepEqualUnordered(authProviderConfig2, configs[index2]);
        });
    });

    it('updateProviderConfig() successfully overwrites an OIDC config', () => {
      const modifiedConfigOptions = {
        displayName: 'OIDC_DISPLAY_NAME3',
        enabled: false,
        issuer: 'https://oidc.com/issuer3',
        clientId: 'CLIENT_ID3',
      };
      return auth(app).updateProviderConfig(authProviderConfig1.providerId, modifiedConfigOptions)
        .then((config) => {
          const modifiedConfig = deepExtend(
            {providerId: authProviderConfig1.providerId}, modifiedConfigOptions);
          assertDeepEqualUnordered(modifiedConfig, config);
        });
    });

    it('updateProviderConfig() successfully partially modifies an OIDC config', () => {
      const deltaChanges = {
        displayName: 'OIDC_DISPLAY_NAME4',
        issuer: 'https://oidc.com/issuer4',
      };
      // Only above fields should be modified.
      const modifiedConfigOptions = {
        displayName: 'OIDC_DISPLAY_NAME4',
        enabled: false,
        issuer: 'https://oidc.com/issuer4',
        clientId: 'CLIENT_ID3',
      };
      return auth(app).updateProviderConfig(authProviderConfig1.providerId, deltaChanges)
        .then((config) => {
          const modifiedConfig = deepExtend(
            {providerId: authProviderConfig1.providerId}, modifiedConfigOptions);
          assertDeepEqualUnordered(modifiedConfig, config);
        });
    });

    it('deleteProviderConfig() successfully deletes an existing OIDC config', () => {
      return auth(app).deleteProviderConfig(authProviderConfig1.providerId).then(() => {
        return auth(app).getProviderConfig(authProviderConfig1.providerId)
          .should.eventually.be.rejected.and.have.property('code', 'auth/configuration-not-found');
      });
    });
  });

  it('deleteUser() deletes the user with the given UID', () => {
    return Promise.all([
      auth(app).deleteUser(newUserUid),
      auth(app).deleteUser(newMultiFactorUserUid),
      auth(app).deleteUser(uidFromCreateUserWithoutUid),
    ]).should.eventually.be.fulfilled;
  });

  describe('deleteUsers()', () => {
    it('deletes users', async () => {
      const uid1 = await auth(app).createUser({}).then((ur) => ur.uid);
      const uid2 = await auth(app).createUser({}).then((ur) => ur.uid);
      const uid3 = await auth(app).createUser({}).then((ur) => ur.uid);
      const ids = [{uid: uid1}, {uid: uid2}, {uid: uid3}];

      return auth(app).deleteUsers([uid1, uid2, uid3])
        .then((deleteUsersResult) => {
          expect(deleteUsersResult.successCount).to.equal(3);
          expect(deleteUsersResult.failureCount).to.equal(0);
          expect(deleteUsersResult.errors).to.have.length(0);

          return auth(app).getUsers(ids);
        })
        .then((getUsersResult) => {
          expect(getUsersResult.users).to.have.length(0);
          expect(getUsersResult.notFound).to.have.deep.members(ids);
        });
    });

    it('deletes users that exist even when non-existing users also specified', async () => {
      const uid1 = await auth(app).createUser({}).then((ur) => ur.uid);
      const uid2 = 'uid-that-doesnt-exist';
      const ids = [{uid: uid1}, {uid: uid2}];

      return auth(app).deleteUsers([uid1, uid2])
        .then((deleteUsersResult) => {
          expect(deleteUsersResult.successCount).to.equal(2);
          expect(deleteUsersResult.failureCount).to.equal(0);
          expect(deleteUsersResult.errors).to.have.length(0);

          return auth(app).getUsers(ids);
        })
        .then((getUsersResult) => {
          expect(getUsersResult.users).to.have.length(0);
          expect(getUsersResult.notFound).to.have.deep.members(ids);
        });
    });

    it('is idempotent', async () => {
      const uid = await auth(app).createUser({}).then((ur) => ur.uid);

      return auth(app).deleteUsers([uid])
        .then((deleteUsersResult) => {
          expect(deleteUsersResult.successCount).to.equal(1);
          expect(deleteUsersResult.failureCount).to.equal(0);
        })
        // Delete the user again, ensuring that everything still counts as a success.
        .then(() => auth(app).deleteUsers([uid]))
        .then((deleteUsersResult) => {
          expect(deleteUsersResult.successCount).to.equal(1);
          expect(deleteUsersResult.failureCount).to.equal(0);
        });
    });
  });

  describe('createSessionCookie()', () => {
    let expectedExp: number;
    let expectedIat: number;
    const expiresIn = 24 * 60 * 60 * 1000;
    let payloadClaims: any;
    let currentIdToken: string;
    const uid = sessionCookieUids[0];
    const uid2 = sessionCookieUids[1];
    const uid3 = sessionCookieUids[2];

    it('creates a valid Firebase session cookie', () => {
      return auth(app).createCustomToken(uid, {admin: true, groupId: '1234'})
        .then((customToken) => clientAuth().signInWithCustomToken(customToken))
        .then(({user}) => {
          expect(user).to.exist;
          return user!.getIdToken();
        })
        .then((idToken) => {
          currentIdToken = idToken;
          return auth(app).verifyIdToken(idToken);
        }).then((decodedIdTokenClaims) => {
          expectedExp = Math.floor((new Date().getTime() + expiresIn) / 1000);
          payloadClaims = decodedIdTokenClaims;
          payloadClaims.iss = payloadClaims.iss.replace(
            'securetoken.google.com', 'session.firebase.google.com');
          delete payloadClaims.exp;
          delete payloadClaims.iat;
          expectedIat = Math.floor(new Date().getTime() / 1000);
          // One day long session cookie.
          return auth(app).createSessionCookie(currentIdToken, {expiresIn});
        })
        .then((sessionCookie) => auth(app).verifySessionCookie(sessionCookie))
        .then((decodedIdToken) => {
          // Check for expected expiration with +/-5 seconds of variation.
          expect(decodedIdToken.exp).to.be.within(expectedExp - 5, expectedExp + 5);
          expect(decodedIdToken.iat).to.be.within(expectedIat - 5, expectedIat + 5);
          // Not supported in ID token,
          delete decodedIdToken.nonce;
          // exp and iat may vary depending on network connection latency.
          delete decodedIdToken.exp;
          delete decodedIdToken.iat;
          expect(decodedIdToken).to.deep.equal(payloadClaims);
        });
    });

    it('creates a revocable session cookie', () => {
      let currentSessionCookie: string;
      return auth(app).createCustomToken(uid2)
        .then((customToken) => clientAuth().signInWithCustomToken(customToken))
        .then(({user}) => {
          expect(user).to.exist;
          return user!.getIdToken();
        })
        .then((idToken) => {
          // One day long session cookie.
          return auth(app).createSessionCookie(idToken, {expiresIn});
        })
        .then((sessionCookie) => {
          currentSessionCookie = sessionCookie;
          return new Promise((resolve) => setTimeout(() => resolve(
            auth(app).revokeRefreshTokens(uid2),
          ), 1000));
        })
        .then(() => {
          return auth(app).verifySessionCookie(currentSessionCookie)
            .should.eventually.be.fulfilled;
        })
        .then(() => {
          return auth(app).verifySessionCookie(currentSessionCookie, true)
            .should.eventually.be.rejected.and.have.property('code', 'auth/session-cookie-revoked');
        });
    });

    it('fails when called with a revoked ID token', () => {
      return auth(app).createCustomToken(uid3, {admin: true, groupId: '1234'})
        .then((customToken) => clientAuth().signInWithCustomToken(customToken))
        .then(({user}) => {
          expect(user).to.exist;
          return user!.getIdToken();
        })
        .then((idToken) => {
          currentIdToken = idToken;
          return new Promise((resolve) => setTimeout(() => resolve(
            auth(app).revokeRefreshTokens(uid3),
          ), 1000));
        })
        .then(() => {
          return auth(app).createSessionCookie(currentIdToken, {expiresIn})
            .should.eventually.be.rejected.and.have.property('code', 'auth/id-token-expired');
        });
    });

  });

  describe('verifySessionCookie()', () => {
    const uid = sessionCookieUids[0];
    it('fails when called with an invalid session cookie', () => {
      return auth(app).verifySessionCookie('invalid-token')
        .should.eventually.be.rejected.and.have.property('code', 'auth/argument-error');
    });

    it('fails when called with a Firebase ID token', () => {
      return auth(app).createCustomToken(uid)
        .then((customToken) => clientAuth().signInWithCustomToken(customToken))
        .then(({user}) => {
          expect(user).to.exist;
          return user!.getIdToken();
        })
        .then((idToken) => {
          return auth(app).verifySessionCookie(idToken)
            .should.eventually.be.rejected.and.have.property('code', 'auth/argument-error');
        });
    });
  });

  describe('importUsers()', () => {
    const randomUid = 'import_' + generateRandomString(20).toLowerCase();
    let importUserRecord: UserImportRecord;
    const rawPassword = 'password';
    const rawSalt = 'NaCl';
    // Simulate a user stored using SCRYPT being migrated to Firebase Auth via importUsers.
    // Obtained from https://github.com/firebase/scrypt.
    const scryptHashKey = 'jxspr8Ki0RYycVU8zykbdLGjFQ3McFUH0uiiTvC8pVMXAn210wjLNmdZ' +
                          'JzxUECKbm0QsEmYUSDzZvpjeJ9WmXA==';
    const scryptPasswordHash = 'V358E8LdWJXAO7muq0CufVpEOXaj8aFiC7T/rcaGieN04q/ZPJ0' +
                               '8WhJEHGjj9lz/2TT+/86N5VjVoc5DdBhBiw==';
    const scryptHashOptions = {
      hash: {
        algorithm: 'SCRYPT',
        key: Buffer.from(scryptHashKey, 'base64'),
        saltSeparator: Buffer.from('Bw==', 'base64'),
        rounds: 8,
        memoryCost: 14,
      },
    };

    afterEach(() => {
      return safeDelete(randomUid);
    });

    const fixtures: UserImportTest[] = [
      {
        name: 'HMAC_SHA256',
        importOptions: {
          hash: {
            algorithm: 'HMAC_SHA256',
            key: Buffer.from('secret'),
          },
        } as any,
        computePasswordHash: (userImportTest: UserImportTest): Buffer => {
          expect(userImportTest.importOptions.hash.key).to.exist;
          const currentHashKey = userImportTest.importOptions.hash.key!.toString('utf8');
          const currentRawPassword = userImportTest.rawPassword;
          const currentRawSalt = userImportTest.rawSalt;
          return crypto.createHmac('sha256', currentHashKey)
            .update(currentRawPassword + currentRawSalt).digest();
        },
        rawPassword,
        rawSalt,
      },
      {
        name: 'SHA256',
        importOptions: {
          hash: {
            algorithm: 'SHA256',
            rounds: 1,
          },
        } as any,
        computePasswordHash: (userImportTest: UserImportTest): Buffer => {
          const currentRawPassword = userImportTest.rawPassword;
          const currentRawSalt = userImportTest.rawSalt;
          return crypto.createHash('sha256').update(currentRawSalt + currentRawPassword).digest();
        },
        rawPassword,
        rawSalt,
      },
      {
        name: 'MD5',
        importOptions: {
          hash: {
            algorithm: 'MD5',
            rounds: 0,
          },
        } as any,
        computePasswordHash: (userImportTest: UserImportTest): Buffer => {
          const currentRawPassword = userImportTest.rawPassword;
          const currentRawSalt = userImportTest.rawSalt;
          return Buffer.from(crypto.createHash('md5')
            .update(currentRawSalt + currentRawPassword).digest('hex'));
        },
        rawPassword,
        rawSalt,
      },
      {
        name: 'BCRYPT',
        importOptions: {
          hash: {
            algorithm: 'BCRYPT',
          },
        } as any,
        computePasswordHash: (userImportTest: UserImportTest): Buffer => {
          return Buffer.from(bcrypt.hashSync(userImportTest.rawPassword, 10));
        },
        rawPassword,
      },
      {
        name: 'STANDARD_SCRYPT',
        importOptions: {
          hash: {
            algorithm: 'STANDARD_SCRYPT',
            memoryCost: 1024,
            parallelization: 16,
            blockSize: 8,
            derivedKeyLength: 64,
          },
        } as any,
        computePasswordHash: (userImportTest: UserImportTest): Buffer => {
          const currentRawPassword = userImportTest.rawPassword;

          expect(userImportTest.rawSalt).to.exist;
          const currentRawSalt = userImportTest.rawSalt!;

          expect(userImportTest.importOptions.hash.memoryCost).to.exist;
          const N = userImportTest.importOptions.hash.memoryCost!;

          expect(userImportTest.importOptions.hash.blockSize).to.exist;
          const r = userImportTest.importOptions.hash.blockSize!;

          expect(userImportTest.importOptions.hash.parallelization).to.exist;
          const p = userImportTest.importOptions.hash.parallelization!;

          expect(userImportTest.importOptions.hash.derivedKeyLength).to.exist;
          const dkLen = userImportTest.importOptions.hash.derivedKeyLength!;

          return Buffer.from(scrypt.hashSync(
            currentRawPassword, {N, r, p}, dkLen, Buffer.from(currentRawSalt)));
        },
        rawPassword,
        rawSalt,
      },
      {
        name: 'PBKDF2_SHA256',
        importOptions: {
          hash: {
            algorithm: 'PBKDF2_SHA256',
            rounds: 100000,
          },
        } as any,
        computePasswordHash: (userImportTest: UserImportTest): Buffer => {
          const currentRawPassword = userImportTest.rawPassword;
          expect(userImportTest.rawSalt).to.exist;
          const currentRawSalt = userImportTest.rawSalt!;
          expect(userImportTest.importOptions.hash.rounds).to.exist;
          const currentRounds = userImportTest.importOptions.hash.rounds!;
          return crypto.pbkdf2Sync(
            currentRawPassword, currentRawSalt, currentRounds, 64, 'sha256');
        },
        rawPassword,
        rawSalt,
      },
      {
        name: 'SCRYPT',
        importOptions: scryptHashOptions as any,
        computePasswordHash: (): Buffer => {
          return Buffer.from(scryptPasswordHash, 'base64');
        },
        rawPassword,
        rawSalt,
      },
    ];

    fixtures.forEach((fixture) => {
      it(`successfully imports users with ${fixture.name} to Firebase Auth.`, () => {
        importUserRecord = {
          uid: randomUid,
          email: randomUid + '@example.com',
        };
        importUserRecord.passwordHash = fixture.computePasswordHash(fixture);
        if (typeof fixture.rawSalt !== 'undefined') {
          importUserRecord.passwordSalt = Buffer.from(fixture.rawSalt);
        }
        return testImportAndSignInUser(
          importUserRecord, fixture.importOptions, fixture.rawPassword)
          .should.eventually.be.fulfilled;

      });
    });

    it('successfully imports users with multiple OAuth providers', () => {
      const uid = randomUid;
      const email = uid + '@example.com';
      const now = new Date(1476235905000).toUTCString();
      const photoURL = 'http://www.example.com/' + uid + '/photo.png';
      importUserRecord = {
        uid,
        email,
        emailVerified: true,
        displayName: 'Test User',
        photoURL,
        phoneNumber: '+15554446666',
        disabled: false,
        customClaims: {admin: true},
        metadata: {
          lastSignInTime: now,
          creationTime: now,
        },
        providerData: [
          {
            uid: uid + '-facebook',
            displayName: 'Facebook User',
            email,
            photoURL: photoURL + '?providerId=facebook.com',
            providerId: 'facebook.com',
          },
          {
            uid: uid + '-twitter',
            displayName: 'Twitter User',
            photoURL: photoURL + '?providerId=twitter.com',
            providerId: 'twitter.com',
          },
        ],
      };
      uids.push(importUserRecord.uid);
      return auth(app).importUsers([importUserRecord])
        .then((result) => {
          expect(result.failureCount).to.equal(0);
          expect(result.successCount).to.equal(1);
          expect(result.errors.length).to.equal(0);
          return auth(app).getUser(uid);
        }).then((userRecord) => {
          // The phone number provider will be appended to the list of accounts.
          importUserRecord.providerData?.push({
            uid: importUserRecord.phoneNumber!,
            providerId: 'phone',
            phoneNumber: importUserRecord.phoneNumber!,
          });
          const actualUserRecord: {[key: string]: any} = userRecord.toJSON();
          for (const key of Object.keys(importUserRecord)) {
            expect(JSON.stringify(actualUserRecord[key]))
              .to.be.equal(JSON.stringify((importUserRecord as any)[key]));
          }
        }).should.eventually.be.fulfilled;
    });

    it('successfully imports users with enrolled second factors', () => {
      const uid = generateRandomString(20).toLowerCase();
      const email = uid + '@example.com';
      const now = new Date(1476235905000).toUTCString();
      const enrolledFactors: SecondFactor[] = [ // TODO
        {
          uid: 'mfaUid1',
          phoneNumber: '+16505550001',
          displayName: 'Work phone number',
          factorId: 'phone',
          enrollmentTime: now,
        } ,
        {
          uid: 'mfaUid2',
          phoneNumber: '+16505550002',
          displayName: 'Personal phone number',
          factorId: 'phone',
          enrollmentTime: now,
        },
      ];

      importUserRecord = {
        uid,
        email,
        emailVerified: true,
        displayName: 'Test User',
        disabled: false,
        metadata: {
          lastSignInTime: now,
          creationTime: now,
        },
        providerData: [
          {
            uid: uid + '-facebook',
            displayName: 'Facebook User',
            email,
            providerId: 'facebook.com',
          },
        ],
        multiFactor: {
          enrolledFactors,
        },
      };
      uids.push(importUserRecord.uid);

      return auth(app).importUsers([importUserRecord])
        .then((result) => {
          expect(result.failureCount).to.equal(0);
          expect(result.successCount).to.equal(1);
          expect(result.errors.length).to.equal(0);
          return auth(app).getUser(uid);
        }).then((userRecord) => {
          // Confirm second factors added to user.
          const actualUserRecord: {[key: string]: any} = userRecord.toJSON();
          expect(actualUserRecord.multiFactor.enrolledFactors.length).to.equal(2);
          expect(actualUserRecord.multiFactor.enrolledFactors)
            .to.deep.equal(importUserRecord.multiFactor?.enrolledFactors);
        }).should.eventually.be.fulfilled;
    });

    it('fails when invalid users are provided', () => {
      const users = [
        {uid: generateRandomString(20).toLowerCase(), phoneNumber: '+1error'},
        {uid: generateRandomString(20).toLowerCase(), email: 'invalid'},
        {uid: generateRandomString(20).toLowerCase(), phoneNumber: '+1invalid'},
        {uid: generateRandomString(20).toLowerCase(), emailVerified: 'invalid'} as any,
      ];
      return auth(app).importUsers(users)
        .then((result) => {
          expect(result.successCount).to.equal(0);
          expect(result.failureCount).to.equal(4);
          expect(result.errors.length).to.equal(4);
          expect(result.errors[0].index).to.equal(0);
          expect(result.errors[0].error.code).to.equals('auth/invalid-user-import');
          expect(result.errors[1].index).to.equal(1);
          expect(result.errors[1].error.code).to.equals('auth/invalid-email');
          expect(result.errors[2].index).to.equal(2);
          expect(result.errors[2].error.code).to.equals('auth/invalid-user-import');
          expect(result.errors[3].index).to.equal(3);
          expect(result.errors[3].error.code).to.equals('auth/invalid-email-verified');
        }).should.eventually.be.fulfilled;
    });
  });
});

/**
 * Imports the provided user record with the specified hashing options and then
 * validates the import was successful by signing in to the imported account using
 * the corresponding plain text password.
 * @param {UserImportRecord} importUserRecord The user record to import.
 * @param {UserImportOptions} importOptions The import hashing options.
 * @param {string} rawPassword The plain unhashed password string.
 * @retunr {Promise<void>} A promise that resolved on success.
 */
function testImportAndSignInUser(
  importUserRecord: UserImportRecord,
  importOptions: any,
  rawPassword: string): Promise<void> {
  const users = [importUserRecord];
  // const app: App = initializeApp();
  const app: App = defaultApp;

  // Import the user record.
  return auth(app).importUsers(users, importOptions)
    .then((result) => {
      // Verify the import result.
      expect(result.failureCount).to.equal(0);
      expect(result.successCount).to.equal(1);
      expect(result.errors.length).to.equal(0);
      // Sign in with an email and password to the imported account.
      return clientAuth().signInWithEmailAndPassword(users[0].email!, rawPassword);
    })
    .then(({user}) => {
      // Confirm successful sign-in.
      expect(user).to.exist;
      expect(user!.email).to.equal(users[0].email);
      expect(user!.providerData[0]).to.exist;
      expect(user!.providerData[0]!.providerId).to.equal('password');
    });
}

/**
 * Helper function that deletes the user with the specified phone number
 * if it exists.
 * @param {string} phoneNumber The phone number of the user to delete.
 * @return {Promise} A promise that resolves when the user is deleted
 *     or is found not to exist.
 */
function deletePhoneNumberUser(app: App, phoneNumber: string): Promise<void> {
  // const app = initializeApp({}, 'deletePhone');
  return auth(app).getUserByPhoneNumber(phoneNumber)
    .then((userRecord) => {
      return safeDelete(userRecord.uid);
    })
    .catch((error) => {
      // Suppress user not found error.
      if (error.code !== 'auth/user-not-found') {
        throw error;
      }
    });
}

/**
 * Runs cleanup routine that could affect outcome of tests and removes any
 * intermediate users created.
 *
 * @return {Promise} A promise that resolves when test preparations are ready.
 */
function cleanup(app: App): Promise<any> {
  // Delete any existing users that could affect the test outcome.
  const promises: Array<Promise<void>> = [
    deletePhoneNumberUser(app, testPhoneNumber),
    deletePhoneNumberUser(app, testPhoneNumber2),
    deletePhoneNumberUser(app, nonexistentPhoneNumber),
    deletePhoneNumberUser(app, updatedPhone),
  ];
  // Delete users created for session cookie tests.
  sessionCookieUids.forEach((uid) => uids.push(uid));
  // Delete list of users for testing listUsers.
  uids.forEach((uid) => {
    // Use safeDelete to avoid getting throttled.
    promises.push(safeDelete(uid));
  });
  return Promise.all(promises);
}

/**
 * Returns the action code corresponding to the link.
 *
 * @param {string} link The link to parse for the action code.
 * @return {string} The link's corresponding action code.
 */
function getActionCode(link: string): string {
  const parsedUrl = new url.URL(link);
  const oobCode = parsedUrl.searchParams.get('oobCode');
  expect(oobCode).to.exist;
  return oobCode!;
}

/**
 * Returns the continue URL corresponding to the link.
 *
 * @param {string} link The link to parse for the continue URL.
 * @return {string} The link's corresponding continue URL.
 */
function getContinueUrl(link: string): string {
  const parsedUrl = new url.URL(link);
  const continueUrl = parsedUrl.searchParams.get('continueUrl');
  expect(continueUrl).to.exist;
  return continueUrl!;
}

/**
 * Returns the tenant ID corresponding to the link.
 *
 * @param {string} link The link to parse for the tenant ID.
 * @return {string} The link's corresponding tenant ID.
 */
function getTenantId(link: string): string {
  const parsedUrl = new url.URL(link);
  const tenantId = parsedUrl.searchParams.get('tenantId');
  expect(tenantId).to.exist;
  return tenantId!;
}

/**
 * Safely deletes a specificed user identified by uid. This API chains all delete
 * requests and throttles them as the Auth backend rate limits this endpoint.
 * A bulk delete API is being designed to help solve this issue.
 *
 * @param {string} uid The identifier of the user to delete.
 * @return {Promise} A promise that resolves when delete operation resolves.
 */
function safeDelete(uid: string): Promise<void> {
  const app = defaultApp; // TODO ... 
  // Wait for delete queue to empty.
  const deletePromise = deleteQueue
    .then(() => {
      return auth(app).deleteUser(uid);
    })
    .catch((error) => {
      // Suppress user not found error.
      if (error.code !== 'auth/user-not-found') {
        throw error;
      }
    });
  // Suppress errors in delete queue to not spill over to next item in queue.
  deleteQueue = deletePromise.catch(() => {
    // Do nothing.
  });
  return deletePromise;
}

/**
 * Asserts actual object is equal to expected object while ignoring key order.
 * This is useful since to.deep.equal fails when order differs.
 *
 * @param {[key: string]: any} expected object.
 * @param {[key: string]: any} actual object.
 */
function assertDeepEqualUnordered(expected: {[key: string]: any}, actual: {[key: string]: any}): void {
  for (const key in expected) {
    if (Object.prototype.hasOwnProperty.call(expected, key)) {
      expect(actual[key])
        .to.deep.equal(expected[key]);
    }
  }
  expect(Object.keys(actual).length).to.be.equal(Object.keys(expected).length);
}<|MERGE_RESOLUTION|>--- conflicted
+++ resolved
@@ -340,14 +340,6 @@
         // Login to set the lastRefreshTime.
         // TODO: firebase.auth!()
         await firebase.auth!().signInWithEmailAndPassword('lastRefreshTimeUser@example.com', 'p4ssword')
-<<<<<<< HEAD
-          .then(() => auth(app).getUser('lastRefreshTimeUser'))
-          .then((userRecord) => {
-            expect(userRecord.metadata.lastRefreshTime).to.exist;
-            expect(isUTCString(userRecord.metadata.lastRefreshTime!));
-            const creationTime = new Date(userRecord.metadata.creationTime).getTime();
-            const lastRefreshTime = new Date(userRecord.metadata.lastRefreshTime!).getTime();
-=======
           .then(async () => {
             // Attempt to retrieve the user 3 times (with a small delay between
             // each attempt). Occassionally, this call retrieves the user data
@@ -356,7 +348,7 @@
             let userRecord = null;
 
             for (let i = 0; i < 3; i++) {
-              userRecord = await admin.auth().getUser('lastRefreshTimeUser');
+              userRecord = await auth(app).getUser('lastRefreshTimeUser');
               if (userRecord.metadata.lastRefreshTime) {
                 break;
               }
@@ -371,7 +363,6 @@
             expect(isUTCString(metadata.lastRefreshTime!));
             const creationTime = new Date(metadata.creationTime).getTime();
             const lastRefreshTime = new Date(metadata.lastRefreshTime!).getTime();
->>>>>>> b93a3c36
             expect(creationTime).lte(lastRefreshTime);
             expect(lastRefreshTime).lte(creationTime + 3600 * 1000);
           });
