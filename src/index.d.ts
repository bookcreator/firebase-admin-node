--- conflicted
+++ resolved
@@ -475,11 +475,8 @@
     providerId: string;
     
     /**
-<<<<<<< HEAD
+    
      * @return A JSON-serializable representation of this object.
-=======
-     * Returns a JSON-serializable representation of this object.
->>>>>>> af2922cf
      */
     toJSON(): Object;
   }
@@ -575,11 +572,7 @@
     tokensValidAfterTime?: string;
 
     /**
-<<<<<<< HEAD
      * @return A JSON-serializable representation of this object.
-=======
-     * Returns a JSON-serializable representation of this object.
->>>>>>> af2922cf
      */
     toJSON(): Object;
   }
@@ -882,11 +875,7 @@
     displayName?: string;
 
     /**
-<<<<<<< HEAD
      * The user's primary phone number, if set.
-=======
-     * The user's primary phone number, if set..
->>>>>>> af2922cf
      */ 
     phoneNumber?: string;
 
@@ -1018,11 +1007,8 @@
     /**
      * Defines the dynamic link domain to use for the current link if it is to be
      * opened using Firebase Dynamic Links, as multiple dynamic link domains can be
-<<<<<<< HEAD
      * configured per project. This field provides the ability to explicitly choose
-=======
      * configured per project. This fields provides the ability explicitly choose
->>>>>>> af2922cf
      * one. If none is provided, the oldest domain is used by default.
      */ 
     dynamicLinkDomain?: string;
@@ -1124,14 +1110,6 @@
      * configuration.
      */
     callbackURL?: string;
-<<<<<<< HEAD
-=======
-
-    /**
-     * 
-     */
-    enableRequestSigning?: boolean;
->>>>>>> af2922cf
   }
 
   /**
@@ -1216,14 +1194,6 @@
      * configuration's value is not modified.
      */
     callbackURL?: string;
-<<<<<<< HEAD
-=======
-
-    /**
-     * 
-     */
-    enableRequestSigning?: boolean;
->>>>>>> af2922cf
   }
 
   /**
@@ -1278,13 +1248,8 @@
 
   
   type UpdateAuthProviderRequest =
-<<<<<<< HEAD
     admin.auth.SAMLUpdateAuthProviderRequest | admin.auth.OIDCUpdateAuthProviderRequest;
 
-=======
-      admin.auth.SAMLUpdateAuthProviderRequest | admin.auth.OIDCUpdateAuthProviderRequest;
-    
->>>>>>> af2922cf
   interface BaseAuth {
 
     /**
@@ -1829,11 +1794,7 @@
     numChildren(): number;
 
     /**
-<<<<<<< HEAD
      * @return A JSON-serializable representation of this object.
-=======
-     * Returns a JSON-serializable representation of this object.
->>>>>>> af2922cf
      */
     toJSON(): Object | null;
     val(): any;
@@ -1885,11 +1846,7 @@
     startAt(value: number|string|boolean|null, key?: string): admin.database.Query;
 
     /**
-<<<<<<< HEAD
      * @return A JSON-serializable representation of this object.
-=======
-     * Returns a JSON-serializable representation of this object.
->>>>>>> af2922cf
      */
     toJSON(): Object;
     toString(): string;
